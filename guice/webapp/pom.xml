<?xml version="1.0" encoding="UTF-8"?>
<project xmlns="http://maven.apache.org/POM/4.0.0" xmlns:xsi="http://www.w3.org/2001/XMLSchema-instance"
         xsi:schemaLocation="http://maven.apache.org/POM/4.0.0 http://maven.apache.org/maven-v4_0_0.xsd">
	<modelVersion>4.0.0</modelVersion>

	<groupId>com.peterphi.std.guice</groupId>
	<artifactId>stdlib-guice-webapp</artifactId>
	<version>14.6.22-SNAPSHOT</version>
	<packaging>jar</packaging>

	<name>stdlib guice webapp</name>
	<description>stdlib guice webapp</description>

	<parent>
		<groupId>com.peterphi.std.guice</groupId>
		<artifactId>stdlib-guice-parent</artifactId>
		<version>14.6.22-SNAPSHOT</version>
	</parent>

	<dependencies>
		<dependency>
			<groupId>com.peterphi.std.guice</groupId>
			<artifactId>stdlib-guice-common</artifactId>
			<version>${project.version}</version>
		</dependency>

		<dependency>
			<groupId>com.peterphi.user-manager</groupId>
			<artifactId>user-manager-api</artifactId>
			<version>${project.version}</version>
		</dependency>

		<dependency>
			<groupId>org.javassist</groupId>
			<artifactId>javassist</artifactId>
			<version>${javassist.version}</version>
		</dependency>

		<dependency>
			<groupId>org.bitbucket.b_c</groupId>
			<artifactId>jose4j</artifactId>
			<version>0.9.0</version>
		</dependency>


		<dependency>
			<groupId>org.thymeleaf</groupId>
			<artifactId>thymeleaf</artifactId>
<<<<<<< HEAD
			<version>3.1.0.M2</version>
=======
			<version>${project.version}</version>
			<exclusions>
				<exclusion>
					<artifactId>ognl</artifactId>
					<groupId>ognl</groupId>
				</exclusion>
				<exclusion>
					<artifactId>javassist</artifactId>
					<groupId>javassist</groupId>
				</exclusion>
			</exclusions>
>>>>>>> 0eca60ba
		</dependency>

		<!-- This dependency is required for template file code completion within intellij idea, but must be commented out again prior to commit/release
		<dependency>
			<groupId>org.thymeleaf</groupId>
			<artifactId>thymeleaf</artifactId>
			<version>3.0.15.RELEASE</version>
			<scope>test</scope>
			<exclusions>
				<exclusion>
					<artifactId>ognl</artifactId>
					<groupId>ognl</groupId>
				</exclusion>
				<exclusion>
					<artifactId>javassist</artifactId>
					<groupId>javassist</groupId>
				</exclusion>
			</exclusions>
		</dependency>
		-->

		<dependency>
			<groupId>org.jboss.resteasy</groupId>
			<artifactId>resteasy-core</artifactId>
			<version>${resteasy.version}</version>
		</dependency>
		<dependency>
			<groupId>org.jboss.logging</groupId>
			<artifactId>jboss-logging</artifactId>
			<version>3.3.0.Final</version>
		</dependency>

		<dependency>
			<groupId>commons-discovery</groupId>
			<artifactId>commons-discovery</artifactId>
			<version>0.5</version>
			
			<exclusions>
				<exclusion>
					<groupId>commons-logging</groupId>
					<artifactId>commons-logging</artifactId>
				</exclusion>
			</exclusions>
		</dependency>

		<dependency>
			<groupId>xml-apis</groupId>
			<artifactId>xml-apis</artifactId>
			<version>2.0.2</version>
		</dependency>

		<dependency>
			<groupId>jakarta.servlet</groupId>
			<artifactId>jakarta.servlet-api</artifactId>
			<scope>provided</scope>
		</dependency>

		<dependency>
			<groupId>junit</groupId>
			<artifactId>junit</artifactId>
			<scope>test</scope>
		</dependency>
	</dependencies>
</project><|MERGE_RESOLUTION|>--- conflicted
+++ resolved
@@ -46,10 +46,8 @@
 		<dependency>
 			<groupId>org.thymeleaf</groupId>
 			<artifactId>thymeleaf</artifactId>
-<<<<<<< HEAD
-			<version>3.1.0.M2</version>
-=======
-			<version>${project.version}</version>
+			<!-- N.B. jakarta likely needs  or newer -->
+			<version>3.1.2.RELEASE</version>
 			<exclusions>
 				<exclusion>
 					<artifactId>ognl</artifactId>
@@ -60,7 +58,6 @@
 					<groupId>javassist</groupId>
 				</exclusion>
 			</exclusions>
->>>>>>> 0eca60ba
 		</dependency>
 
 		<!-- This dependency is required for template file code completion within intellij idea, but must be commented out again prior to commit/release
