--- conflicted
+++ resolved
@@ -58,22 +58,14 @@
 		this.failure = failure;
 	}
 
-<<<<<<< HEAD
 
-	void setErrorCode(long code)
-=======
 	protected void setErrorCode(long code)
->>>>>>> 35d7825b
 	{
 		this.errorCode = code;
 	}
 
-<<<<<<< HEAD
 
-	void setHttpCode(int httpCode)
-=======
 	protected void setHttpCode(int httpCode)
->>>>>>> 35d7825b
 	{
 		this.httpCode = httpCode;
 	}
