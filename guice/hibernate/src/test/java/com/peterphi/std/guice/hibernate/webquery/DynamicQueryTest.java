package com.peterphi.std.guice.hibernate.webquery;

import com.google.inject.Inject;
import com.peterphi.std.guice.database.annotation.Transactional;
import com.peterphi.std.guice.hibernate.dao.HibernateDao;
import com.peterphi.std.guice.hibernate.dao.QueryPrivilegeData;
import com.peterphi.std.guice.hibernate.webquery.impl.QEntityFactory;
import com.peterphi.std.guice.hibernate.webquery.impl.exception.PrivatePropertyUseRejected;
import com.peterphi.std.guice.hibernate.webquery.impl.jpa.JPASearchExecutor;
import com.peterphi.std.guice.hibernate.webquery.impl.jpa.JPASearchStrategy;
import com.peterphi.std.guice.restclient.jaxb.webquery.WebQuery;
import com.peterphi.std.guice.testing.GuiceUnit;
import com.peterphi.std.guice.testing.com.peterphi.std.guice.testing.annotations.GuiceConfig;
import org.joda.time.DateTime;
import org.junit.After;
import org.junit.Before;
import org.junit.Test;
import org.junit.runner.RunWith;

import java.util.ArrayList;
import java.util.Arrays;
import java.util.HashSet;
import java.util.List;
import java.util.Set;
import java.util.stream.Collectors;

import static org.junit.Assert.assertEquals;
import static org.junit.Assert.assertNotNull;
import static org.junit.Assert.assertNull;
import static org.junit.Assert.assertTrue;

@RunWith(GuiceUnit.class)
@GuiceConfig(config = "hibernate-tests-in-memory-hsqldb.properties", classPackages = ParentEntity.class)
public class DynamicQueryTest
{
	@Inject
	HibernateDao<ParentEntity, Long> dao;

	@Inject
	HibernateDao<ChildEntity, Long> childDao;

	@Inject
	HibernateDao<MappedSuperclassEntity, Long> mappedSuperclassEntityDao;

	@Inject
	QEntityFactory entityFactory;


	@Transactional
	@Before
	public void clearDatabaseBeforeTest()
	{
		JPASearchExecutor.ALWAYS_COMPUTE_SIZE = true;

		for (ChildEntity obj : childDao.getAll())
			childDao.delete(obj);

		for (ParentEntity obj : dao.getAll())
			dao.delete(obj);

		assertEquals(0, dao.getAll().size());
	}


	@After
	public void disableAlwaysComputeSize()
	{
		JPASearchExecutor.ALWAYS_COMPUTE_SIZE = false;
	}


	@Test
	public void testMappedSuperclassFieldSearch()
	{
		loadMappedSuperclassEntity();

		queryMappedSuperclassEntity();
	}

	@Transactional
	public void queryMappedSuperclassEntity()
	{
		final ConstrainedResultSet<MappedSuperclassEntity> resultset = mappedSuperclassEntityDao.findByUriQuery(new WebQuery().logSQL(true)
		                                                                                                                      .neq("id",
				                                                                                                             123)
		                                                                                                                      .eq("name",
				                                                                                                            "test")
		                                                                                                                      .le("created",
		                                                                                                                          DateTime.now()));
		final List<MappedSuperclassEntity> list = resultset.getList();

		System.out.println(resultset.getSql());

		assertEquals(1, list.size());

		System.out.println(list.get(0).getClass());
		System.out.println(list.get(0).getChild().getClass());
		System.out.println(list.get(0).getChild().getCreated());
		list.get(0).getChild().getName();
	}


	@Transactional
	public void loadMappedSuperclassEntity()
	{
		MappedSuperclassEntity toSave = new MappedSuperclassEntity();
		toSave.setName("test");
		toSave.setChild(new ChildEntity());
		toSave.getChild().setName("some name");

		childDao.save(toSave.getChild());
		mappedSuperclassEntityDao.save(toSave);
	}


	@Test
	public void testCreateSchema()
	{
		final Set<String> names = entityFactory.encode().entities.stream().map(s -> s.name).collect(Collectors.toSet());

		assertTrue(names.contains("inherit_base"));
		assertTrue(names.contains("inherit_one"));
		assertTrue(names.contains("inherit_two"));
	}


	@Test
	public void testQueryForStateEnum()
	{
		childDao.find(new WebQuery().eq("state", 0));
	}


	@Test(expected = PrivatePropertyUseRejected.class)
	public void testCannotConstrainPrivateAnnotatedField()
	{
		dao.find(new WebQuery().eq("somePrivateString", "secret"));
	}


	@Test(expected = PrivatePropertyUseRejected.class)
	public void testCannotProjectPrivateAnnotatedField()
	{
		dao.find(new WebQuery().fetch("id,somePrivateString"));
	}


	@Test(expected = PrivatePropertyUseRejected.class)
	public void testCannotSortByPrivateAnnotatedField()
	{
		dao.find(new WebQuery().orderAsc("somePrivateString"));
	}


	@Test(expected = PrivatePropertyUseRejected.class)
	public void testNormalPrivilegedCallCannotConstrainPrivateAnnotatedField()
	{
		dao.find(new WebQuery().eq("somePrivateString", "secret"), JPASearchStrategy.AUTO, null, QueryPrivilegeData.NORMAL);
	}

	@Test
	public void testPrivilegedCallCanConstrainPrivateAnnotatedField()
	{
		dao.find(new WebQuery().eq("somePrivateString", "secret"), JPASearchStrategy.AUTO, null, QueryPrivilegeData.FULL);
	}



	/**
	 * Test that supplying a comma-separated list of values to WebQuery.fetch results in those fields being returned from the db a an <code>Object[]</code>
	 *
	 * @throws Exception
	 */
	@Test
	@Transactional
	public void testMultipleFetchWorks() throws Exception
	{
		// Load first object
		final long id1;
		{
			ParentEntity obj = new ParentEntity();
			obj.setName("Name1");
			obj.setOtherObject(new ChildEntity());
			obj.getOtherObject().setName("CName1");

			childDao.save(obj.getOtherObject());
			id1 = dao.save(obj);
		}

		// Load second
		final long id2;
		{
			ParentEntity obj = new ParentEntity();
			obj.setName("Name2");
			obj.setOtherObject(new ChildEntity());
			obj.getOtherObject().setName("CName2");

			childDao.save(obj.getOtherObject());
			id2 = dao.save(obj);
		}

		// Selecting a list
		{
			final ConstrainedResultSet<Object[]> results = dao.project(new WebQuery()
<<<<<<< HEAD
					                                                        .fetch("id,name,otherObject.name,otherObject.entity")
					                                                        .orderAsc("name")
					                                                        .orderDesc("deprecated"));
=======
					                                                           .fetch("id,name,otherObject.name")
					                                                           .orderAsc("name")
					                                                           .orderDesc("deprecated"), false);
>>>>>>> 0eca60ba

			assertEquals("Expecting 2 rows", 2, results.getList().size());
			assertTrue("Expecting at least 3 columns", results.getList().get(0).length >= 3);

			// Assert that the expected value is output for the first row
			assertEquals("row1 id", id1, results.getList().get(0)[0]);
			assertEquals("row1 name", "Name1", results.getList().get(0)[1]);
			assertEquals("row1 otherObject.name", "CName1", results.getList().get(0)[2]);

			// Assert that the expected value is output for the second row
			assertEquals("row2 id", id2, results.getList().get(1)[0]);
			assertEquals("row2 name", "Name2", results.getList().get(1)[1]);
			assertEquals("row2 otherObject.name", "CName2", results.getList().get(1)[2]);
		}
	}

	/**
	 * WebQuery.fetch is otherObject.this, returning a relation
	 *
	 * @throws Exception
	 */
	@Test
	@Transactional
	public void testFetchRelationReturnsArray() throws Exception
	{
		// Load first object
		final long id1;
		{
			ParentEntity obj = new ParentEntity();
			obj.setName("Name1");
			obj.setOtherObject(new ChildEntity());
			obj.getOtherObject().setName("Name1");

			childDao.save(obj.getOtherObject());
			id1 = dao.save(obj);
		}

		// Load second
		final long id2;
		{
			ParentEntity obj = new ParentEntity();
			obj.setName("Name2");
			obj.setOtherObject(new ChildEntity());
			obj.getOtherObject().setName("Name2");

			childDao.save(obj.getOtherObject());
			id2 = dao.save(obj);
		}

		final ConstrainedResultSet<Object[]> results = dao.find(new WebQuery().fetch("otherObject.entity"), JPASearchStrategy.AUTO, row->(Object[])row);

		assertEquals("Expecting 2 rows", 2, results.getList().size());
		assertTrue("Expecting at least 1 column", results.getList().get(0).length >= 1);


		// N.B. we have not ordered the results so they may come back in any order, just assert that the set contains what we expect
		{
			final Object[] firstRow = results.getList().get(0);
			assertTrue(firstRow[0] instanceof ChildEntity);
		}
	}


	/**
	 * WebQuery.fetch is not "id" or "entity", but is only a single value (makes sure that the row type coming back from the db is an Object[])
	 *
	 * @throws Exception
	 */
	@Test
	@Transactional
	public void testSingleFetchReturnsAnObjectArray() throws Exception
	{
		// Load first object
		final long id1;
		{
			ParentEntity obj = new ParentEntity();
			obj.setName("Name1");
			obj.setOtherObject(new ChildEntity());
			obj.getOtherObject().setName("Name1");

			childDao.save(obj.getOtherObject());
			id1 = dao.save(obj);
		}

		// Load second
		final long id2;
		{
			ParentEntity obj = new ParentEntity();
			obj.setName("Name2");
			obj.setOtherObject(new ChildEntity());
			obj.getOtherObject().setName("Name2");

			childDao.save(obj.getOtherObject());
			id2 = dao.save(obj);
		}

		final ConstrainedResultSet<Object[]> results = dao.find(new WebQuery().fetch("name"), JPASearchStrategy.AUTO, r->(Object[])r);

		assertEquals("Expecting 2 rows", 2, results.getList().size());
		assertTrue("Expecting at least 1 column", results.getList().get(0).length >= 1);

		// N.B. we have not ordered the results so they may come back in any order, just assert that the set contains what we expect
		{
			Set<String> names = results.getList().stream().map(array -> (String) array[0]).collect(Collectors.toSet());

			assertEquals(new HashSet<>(Arrays.asList("Name1", "Name2")), names);
		}
	}


	@Test
	public void testNestedAssociatorConstraintWorks() throws Exception
	{
		// We'd get a org.hibernate.QueryException if Hibernate doesn't understand
		dao.findByUriQuery(new WebQuery().eq("otherObject.parent.name", "Alice"));
	}


	@Test
	public void testNotInConstraint()
	{
		dao.find(new WebQuery().notIn("otherObject.name", "Alice", "Bob", "Carol"));
	}


	@Test
	public void testInConstraint()
	{
		dao.find(new WebQuery().in("otherObject.name", "Alice", "Bob", "Carol"));
	}


	@Test
	public void testInConstraintWithOneItem()
	{
		dao.find(new WebQuery().in("otherObject.name", "Alice"));
	}


	/**
	 * This does not work natively with HSQLDB because HSQLDB cannot perform an ORDER BY on a column that isn't SELECTed, so this
	 * test confirms that WebQuery is able to implement it
	 *
	 * @throws Exception
	 */
	@Test
	public void testOrderingByLazyAssociatedRelationThatIsNotSelectedWorks() throws Exception
	{
		dao.findByUriQuery(new WebQuery().orderAsc("otherObject.name"));
	}


	@Test
	public void testPropertyRefWorks() throws Exception
	{
		// We'd get a org.hibernate.QueryException if Hibernate doesn't understand
		dao.findByUriQuery(new WebQuery().eqRef("otherObject.parent.name", "otherObject.parent.name"));

		// We'd get a org.hibernate.QueryException if Hibernate doesn't understand
		dao.findByUriQuery(new WebQuery().leRef("otherObject.parent.name", "otherObject.parent.name"));
	}


	@Test
	public void testEntityWrappedId() throws Exception
	{
		ParentEntity obj = new ParentEntity();
		obj.setName("Name");
		obj.setOtherObject(new ChildEntity());
		obj.getOtherObject().setName("Name");

		childDao.save(obj.getOtherObject());
		dao.save(obj);

		final ConstrainedResultSet<ParentEntity> results = dao.find(new WebQuery(), JPASearchStrategy.ENTITY_WRAPPED_ID);

		assertEquals(1, results.list.size());
		assertNotNull(results.uniqueResult().getId()); // should be populated
		assertNull(results.uniqueResult().getName()); // should not be populated
	}


	@Test
	public void testEqRefReturnsValue() throws Exception
	{
		ParentEntity obj = new ParentEntity();
		obj.setName("Name");
		obj.setOtherObject(new ChildEntity());
		obj.getOtherObject().setName("Name");

		childDao.save(obj.getOtherObject());
		dao.save(obj);

		assertEquals(1, dao.findByUriQuery(new WebQuery().eqRef("name", "otherObject.name")).getList().size());
		assertEquals(0, dao.findByUriQuery(new WebQuery().neqRef("name", "otherObject.name")).getList().size());

		// Test inversion of the above conditions
		assertEquals(1, dao.findByUriQuery(new WebQuery().decode("NOT(name NEQREF otherObject.name)")).getList().size());
		assertEquals(0, dao.findByUriQuery(new WebQuery().decode("NOT(name EQREF otherObject.name)")).getList().size());
	}


	@Test(expected = IllegalArgumentException.class)
	public void testNestedAssociatorThatIsMadeUpDoesNotWork() throws Exception
	{
		WebQuery query = new WebQuery().eq("otherObject.parent.fictionalfield.name", "Alice");

		// Nonsense field shouldn't work
		dao.findByUriQuery(query);
	}


	@Test
	public void testGetByUniqueProperty() throws Exception
	{
		// Hibernate will throw if the property doesn't work
		dao.getByUniqueProperty("otherObject.id", 1L);
	}


	@Test
	public void testGetByUniquePropertyOnCollection() throws Exception
	{
		// Hibernate will throw if the property doesn't work
		dao.getByUniqueProperty("children.id", 1L);
	}


	@Test
	public void testGetByUniquePropertyWithAliasOnCollection() throws Exception
	{
		dao.getByUniqueProperty("children[r0].id", 1L);
	}


	@Test
	public void testGetUsingPropertiesOfEmbeddedCollection() throws Exception
	{
		// Hibernate will throw if the property doesn't work
		WebQuery q = new WebQuery();
		q.eq("friends[r0].firstName", "Firstname");
		q.eq("friends[r0].lastName", "Surname");

		dao.findByUriQuery(q);
	}


	@Test
	public void testNestedAssociatorConstraintWorksInGetByUniqueProperty() throws Exception
	{
		// Hibernate will throw if the join doesn't get automatically set up
		dao.getByUniqueProperty("otherObject.parent.name", "Alice");
	}


	@Test
	public void testGetByRelationIdIsNull() throws Exception
	{
		ParentEntity obj = new ParentEntity();
		obj.setName("Name");
		dao.save(obj);

		assertEquals(1, dao.findByUriQuery(new WebQuery().isNull("otherObject.id")).getList().size());
	}

	@Test
	public void testGetByNameStartsAndNotStarts() throws Exception
	{
		ParentEntity obj = new ParentEntity();
		obj.setName("Name");
		dao.save(obj);


		assertEquals("starts Nam = 1", 1, dao.find(new WebQuery().decode("name STARTS Nam")).getList().size());
		assertEquals("starts Alice = 0", 0, dao.find(new WebQuery().decode("name STARTS Alice")).getList().size());

		assertEquals("not starts Alice = 1", 1, dao.find(new WebQuery().decode("name NOT STARTS Alice")).getList().size());
	}


	/**
	 * Test that the dynamic query logic sees a ManyToOne which references a column in another Entity (a property of type
	 * CollectionType)
	 *
	 * @throws IllegalArgumentException
	 * 		if the property is not correctly parsed and available to queries
	 */
	@Test
	public void testDynamicQuerySeesManyToOneRelation() throws IllegalArgumentException
	{
		// Will throw an IllegalArgumentException if the "children" field is not parsed from the entity
		dao.findByUriQuery(new WebQuery().isNull("children.id"));
	}


	@Test
	public void testByBooleanField() throws Exception
	{
		{
			ParentEntity obj1 = new ParentEntity();
			obj1.setName("Name1");
			obj1.setDeprecated(true);
			dao.save(obj1);

			ParentEntity obj2 = new ParentEntity();
			obj2.setName("Name2");
			obj2.setDeprecated(true);
			dao.save(obj2);
		}

		assertEquals("deprecated=true matches 2 rows (with dao.find)",
		             2,
		             dao.find(new WebQuery().eq("deprecated", true)).getList().size());

		// Test the same query with only COUNT
		assertEquals("deprecated=true matches 2 rows (with dao.count)",
		             2,
		             dao.count(new WebQuery().eq("deprecated", true)));


		// deprecated=false should match nothing
		final ConstrainedResultSet<ParentEntity> resultset = dao.find(new WebQuery().eq("deprecated", false));
		assertEquals("deprecated=false matches nothing (with dao.find)",
		             0,
		             resultset.getList().size());
	}


	@Test
	public void testOrderAsc() throws Exception
	{
		ParentEntity obj1 = new ParentEntity();
		obj1.setName("Name1");
		dao.save(obj1);

		ParentEntity obj2 = new ParentEntity();
		obj2.setName("Name2");
		dao.save(obj2);

		assertEquals("regular find",
		             getIds(Arrays.asList(obj1, obj2)),
		             getIds(dao.find(new WebQuery().orderAsc("id")).getList()));

		assertEquals("findIds", getIds(Arrays.asList(obj1, obj2)), dao.findIds(new WebQuery().orderAsc("id")).getList());
	}


	@Test
	public void testGetIdList() throws Exception
	{
		ParentEntity obj1 = new ParentEntity();
		obj1.setName("Name1");
		dao.save(obj1);

		ParentEntity obj2 = new ParentEntity();
		obj2.setName("Name2");
		dao.save(obj2);

		assertEquals(getIds(Arrays.asList(obj1, obj2)), dao.getIdList(new WebQuery().orderAsc("id").fetch("id")));
	}


	@Test
	public void testLogSQL() throws Exception
	{
		// For this unit test, disable always compute size
		JPASearchExecutor.ALWAYS_COMPUTE_SIZE = false;

		ParentEntity obj1 = new ParentEntity();
		obj1.setName("Name1");
		dao.save(obj1);

		ParentEntity obj2 = new ParentEntity();
		obj2.setName("Name2");
		dao.save(obj2);

		final ConstrainedResultSet<ParentEntity> resultset = dao.findByUriQuery(new WebQuery()
				                                                                        .orderAsc("id")
				                                                                        .limit(1000)
				                                                                        .logSQL(true));

		assertEquals(getIds(Arrays.asList(obj1, obj2)), getIds(resultset.getList())); // must have the right answer
		assertNotNull(resultset.getSql());

		System.out.println(resultset.getSql());
		assertEquals("Number of SQL statements executed", 2, resultset.getSql().size());
	}


	@Test
	public void testOrderDesc() throws Exception
	{
		ParentEntity obj1 = new ParentEntity();
		obj1.setName("Name1");
		dao.save(obj1);

		ParentEntity obj2 = new ParentEntity();
		obj2.setName("Name2");
		dao.save(obj2);

		assertEquals(getIds(obj2, obj1), getIds(dao.findByUriQuery(new WebQuery().orderDesc("id")).getList()));
	}


	@Test
	public void testCustomProjection()
	{
		ParentEntity obj1 = new ParentEntity();
		obj1.setName("Name1");
		dao.save(obj1);

		ParentEntity obj2 = new ParentEntity();
		obj2.setName("Name2");
		dao.save(obj2);

		final Object[] a = (Object[]) (Object) dao.find(new WebQuery().eq("deprecated", false).fetch("id").orderAsc("name"),
		                                                JPASearchStrategy.CUSTOM_PROJECTION).list.get(0);

		final Object[] b = (Object[]) (Object) dao.find(new WebQuery().eq("deprecated", false).fetch("id,name").orderAsc("name"),
		                                                JPASearchStrategy.CUSTOM_PROJECTION).list.get(0);

		final Object[] c = (Object[]) (Object) dao.find(new WebQuery().eq("deprecated", false).fetch("id,name,id").orderAsc("name").orderDesc("id"),
		                                                JPASearchStrategy.CUSTOM_PROJECTION).list.get(0);

		// will not use distinct
		final Object[] d = (Object[]) (Object) dao.find(new WebQuery().eq("deprecated", false).fetch("id,deprecated").orderAsc("name"),
		                                                JPASearchStrategy.CUSTOM_PROJECTION).list.get(0);

		// will use distinct
		final Object[] e = (Object[]) (Object) dao.find(new WebQuery().eq("deprecated", false).fetch("id,deprecated,deprecated").orderAsc("name"),
		                                                JPASearchStrategy.CUSTOM_PROJECTION).list.get(0);


		// will use distinct
		final Object[] f = (Object[]) (Object) dao.find(new WebQuery().eq("deprecated", false).fetch("name").orderAsc("name"),
		                                                JPASearchStrategy.CUSTOM_PROJECTION).list.get(0);

		assertEquals("a", new Object[] {1L}, a);
		assertEquals("b", new Object[] {1L, "Name1"}, b);
		assertEquals("c: uses distinct, but order reuses existing select", new Object[] {1L, "Name1", 1L}, c);
		assertEquals("d", new Object[] {1L, false}, d); // shouldn't need to use distinct
		assertEquals("e: distinct must add name to select", new Object[] {1L, false, false, "Name1"}, e); // need to use DISTINCT (unfortunately)
		assertEquals("f: distinct required but no select modify", new Object[] {"Name1"}, f);
	}


	@Test
	public void testConstraintWorksWithComputeSize() throws Exception
	{
		assertNotNull(dao.findByUriQuery(new WebQuery().eq("id", "1").computeSize(true)).total);
	}


	@Test
	public void testComputeSizeWorks() throws Exception
	{
		assertNotNull(dao.findByUriQuery(new WebQuery().computeSize(true)).total);
	}


	/**
	 * Tests that computing size while applying ordering and limiting to the resultset still works
	 *
	 * @throws Exception
	 */
	@Test
	public void testComputeSizeWithOrder() throws Exception
	{
		{
			ParentEntity obj1 = new ParentEntity();
			obj1.setName("Name1");
			dao.save(obj1);

			ParentEntity obj2 = new ParentEntity();
			obj2.setName("Name2");
			dao.save(obj2);

			ParentEntity obj3 = new ParentEntity();
			obj3.setName("Name3");
			dao.save(obj3);
		}


		final WebQuery query = new WebQuery().orderDesc("name").limit(2);

		// First, test that the correct results are returned with computeSize=false
		{
			ConstrainedResultSet<ParentEntity> results = dao.findByUriQuery(query);

			// Must honour limit
			assertEquals("without computeSize; must only have returned 2 results", 2, results.getList().size());
			assertEquals("without computeSize; must have returned right 2 entities",
			             Arrays.asList("Name3", "Name2"),
			             results.getList().stream().map(e -> e.getName()).collect(Collectors.toList()));
		}

		// Next, test that we get the same results with computeSize=true (ensures the order is still present after size is computed)
		query.computeSize(true);
		{
			ConstrainedResultSet<ParentEntity> results = dao.findByUriQuery(query);

			// Must have correct total size
			assertEquals("with computeSize; must have computed correct total size", Long.valueOf(3), results.getTotal());

			// Must honour limit
			assertEquals("with computeSize; must only have returned 2 results", 2, results.getList().size());
			assertEquals("with computeSize; must have returned right 2 entities",
			             Arrays.asList("Name3", "Name2"),
			             results.getList().stream().map(e -> e.getName()).collect(Collectors.toList()));
		}
	}


	/**
	 * Test that it is possible to search based on the size of a collection
	 *
	 * @throws Exception
	 * 		on error
	 */
	@Test
	public void testConstrainSize() throws Exception
	{
		// Set up 2 MyObject instances, one of which has 2 child instances
		{
			ParentEntity obj1 = new ParentEntity();
			obj1.setName("Name1");
			dao.save(obj1);

			ParentEntity obj2 = new ParentEntity();
			obj2.setName("Name2");
			dao.save(obj2);

			ChildEntity child1a = new ChildEntity();
			child1a.setParent(obj1);
			child1a.setName("a");
			childDao.save(child1a);

			ChildEntity child1b = new ChildEntity();
			child1b.setParent(obj1);
			child1b.setName("b");
			childDao.save(child1b);
		}

		// Search for entries without constraints
		{
			ConstrainedResultSet<ParentEntity> results = dao.findByUriQuery(new WebQuery());

			assertEquals(2, results.getList().size());
		}

		// Search for entries with at least 2 children
		{
			ConstrainedResultSet<ParentEntity> results = dao.findByUriQuery(new WebQuery().ge("children:size", 2));

			assertEquals(1, results.getList().size());
			assertEquals("Name1", results.getList().get(0).getName());
		}

		// Search for entries with no children
		{
			ConstrainedResultSet<ParentEntity> results = dao.findByUriQuery(new WebQuery().eq("children:size", 0));

			assertEquals(1, results.getList().size());
			assertEquals("Name2", results.getList().get(0).getName());
		}
	}


	private List<Long> getIds(ParentEntity... objs)
	{
		return getIds(Arrays.asList(objs));
	}


	private List<Long> getIds(List<ParentEntity> objs)
	{
		List<Long> list = new ArrayList<>();
		for (ParentEntity obj : objs)
			list.add(obj.getId());

		return list;
	}
}<|MERGE_RESOLUTION|>--- conflicted
+++ resolved
@@ -202,15 +202,9 @@
 		// Selecting a list
 		{
 			final ConstrainedResultSet<Object[]> results = dao.project(new WebQuery()
-<<<<<<< HEAD
 					                                                        .fetch("id,name,otherObject.name,otherObject.entity")
 					                                                        .orderAsc("name")
-					                                                        .orderDesc("deprecated"));
-=======
-					                                                           .fetch("id,name,otherObject.name")
-					                                                           .orderAsc("name")
-					                                                           .orderDesc("deprecated"), false);
->>>>>>> 0eca60ba
+					                                                        .orderDesc("deprecated"), false);
 
 			assertEquals("Expecting 2 rows", 2, results.getList().size());
 			assertTrue("Expecting at least 3 columns", results.getList().get(0).length >= 3);
