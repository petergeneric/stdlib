package com.peterphi.std.util;

import com.peterphi.std.types.HybridIterator;

import java.util.ArrayList;
import java.util.Arrays;
import java.util.Collection;
import java.util.Collections;
import java.util.Enumeration;
import java.util.Iterator;
import java.util.List;
<<<<<<< HEAD
=======
import java.util.stream.Stream;
>>>>>>> 2934ac36

public class ListUtility
{
	public static <T> List<T> list(final T[] items)
	{
		return new ArrayList<T>(Arrays.asList(items));
	}


	public static <T> List<T> list(final List<T> items)
	{
		return new ArrayList<T>(items);
	}


	/**
	 * Converts an Iterable into a List
	 *
	 * @param iterable
	 * @return
	 */
	public static <T> List<T> list(Iterable<T> iterable)
	{
		List<T> list = new ArrayList<T>();

		for (T item : iterable)
		{
			list.add(item);
		}
		return list;
	}


	/**
	 * Returns true if a given collection is null or empty
	 *
	 * @param collection optional collection
	 * @return null || isEmpty
	 */
	public boolean empty(final Collection<?> collection)
	{
		return (collection == null || collection.isEmpty());
	}
<<<<<<< HEAD

	public static <T> T last(final List<T> src)
	{
		if (src == null || src.isEmpty())
			return null;
		else
			return src.get(src.size() - 1);
=======

	public static <T> T last(final List<T> src)
	{
		if (src == null || src.isEmpty())
			return null;
		else
			return src.get(src.size() - 1);
	}


	public static <T> T last(final Stream<T> stream)
	{
		return stream.reduce((prev, cur) -> cur).orElse(null);
>>>>>>> 2934ac36
	}


	/**
	 * Returns the first element of an Iterable (or null if the list is empty)
	 *
	 * @param list
	 * @return
	 */
	public static <T> T head(Iterable<T> list)
	{
		if (list == null)
			return null;

		final Iterator<T> it = list.iterator();

		if (it.hasNext())
			return it.next();
		else
			return null;
	}


	/**
	 * Returns a sublist containing all the items in the list after the first
	 *
	 * @param list
	 * @return
	 */
	public static <T> List<T> tail(List<T> list)
	{
		if (list == null || list.isEmpty())
			return Collections.emptyList();
		else
			return list.subList(1, list.size());
	}


	public static <T> HybridIterator<T> iterate(final Iterator<T> items)
	{
		return new HybridIterator<T>(items);
	}


	public static <T> HybridIterator<T> iterate(final Enumeration<T> items)
	{
		return new HybridIterator<T>(items);
	}
}<|MERGE_RESOLUTION|>--- conflicted
+++ resolved
@@ -9,10 +9,7 @@
 import java.util.Enumeration;
 import java.util.Iterator;
 import java.util.List;
-<<<<<<< HEAD
-=======
 import java.util.stream.Stream;
->>>>>>> 2934ac36
 
 public class ListUtility
 {
@@ -56,15 +53,6 @@
 	{
 		return (collection == null || collection.isEmpty());
 	}
-<<<<<<< HEAD
-
-	public static <T> T last(final List<T> src)
-	{
-		if (src == null || src.isEmpty())
-			return null;
-		else
-			return src.get(src.size() - 1);
-=======
 
 	public static <T> T last(final List<T> src)
 	{
@@ -78,7 +66,6 @@
 	public static <T> T last(final Stream<T> stream)
 	{
 		return stream.reduce((prev, cur) -> cur).orElse(null);
->>>>>>> 2934ac36
 	}
 
 
