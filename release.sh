#!/bin/bash

#
# Release script. Replicates the functionality of mvn release but avoids all the buggy behaviour we've seen
# under mvn3 (especially with code-signing)
#


function die_with() {
	echo "$*" >&2
	exit 1
}

function has_command() {
	which "$1" >/dev/null 2>/dev/null || return 1
	return 0
}

function has_xmllint_with_xpath() {
	if [ "$(xmllint 2>&1 | grep xpath | wc -l)" = "0" ] ; then
		return 1
	else
		return 0
	fi
}

function die_unless_xmllint_has_xpath() {
	has_command xmllint || die_with "Missing xmllint command, please install it (from libxml2)"
	
	has_xmllint_with_xpath || die_with "xmllint command is missing the --xpath option, please install the libxml2 version"
}

function die_without_command() {
	while [ -n "$1" ]
	do
		has_command "$1" || die_with "Missing required command: $1"
		shift
	done
}

function rollback_and_die_with() {
	echo "$*" >&2
	
	echo "Resetting release commit to return you to the same working state as before attempting a deploy"
	echo "> git reset --hard HEAD^1"
	git reset --hard HEAD^1 || echo "Git reset command failed!"
	
	exit 1
}

function usage() {
	echo "Maven git release script v1.0 (c) 2014 Peter Wright"
	echo ""
	echo "Usage:"
	echo "  $0 [-a | [ -r RELEASE_VERSION ] [ -n NEXT_DEV_VERSION ] ]  [ -c ASSUMED_POM_VERSION ] [ -s ]"
	echo "Updates release version, then builds and commits it"
	echo ""
	echo "  -a    Shorthand for -a auto -n auto"
	echo "  -r    Sets the release version number to use ('auto' to use the version in pom.xml)"
	echo "  -n    Sets the next development version number to use (or 'auto' to increment release version)"
	echo "  -c    Assume this as pom.xml version without inspecting it with xmllint"
	echo ""
	echo "  -h    For this message"
	echo ""
}

###############################
# HANDLE COMMAND-LINE OPTIONS #
###############################

while getopts "ahr:n:c:" o; do
	case "${o}" in
		a)
			RELEASE_VERSION="auto"
			NEXT_VERSION="auto"
			;;
		r)
			RELEASE_VERSION="${OPTARG}"
			;;
		n)
			NEXT_VERSION="${OPTARG}"
			;;
		c)
			CURRENT_VERSION="${OPTARG}"
			;;
		h)
			usage
			exit 0
			;;
		*)
			usage
			die_with "Unrecognised option ${o}"
			;;
	esac
done
shift $((OPTIND-1))

###############################################
# MAKE SURE SCRIPT DEPENDENCIES ARE INSTALLED #
###############################################

die_without_command git perl wc

if [ -z "$MVN" ] ; then
	die_without_command mvn
	MVN=mvn
else
	die_without_command $MVN
fi

echo "Using maven command: $MVN"


#########################################
# BAIL IF THERE ARE UNCOMMITTED CHANGES #
#########################################

# If there are any uncommitted changes we must abort immediately
if [ $(git status -s | wc -l) != "0" ] ; then
	git status -s
	die_with "There are uncommitted changes, please commit or stash them to continue with the release:"
else
	echo "Good, no uncommitted changes found"
fi


#################################################################
# FIGURE OUT RELEASE VERSION NUMBER AND NEXT DEV VERSION NUMBER #
#################################################################

if [ -z "$CURRENT_VERSION" ] ; then
	# Extract the current version (requires xmlllint with xpath suport)
	die_unless_xmllint_has_xpath
	CURRENT_VERSION=$(xmllint --xpath "/*[local-name() = 'project']/*[local-name() = 'version']/text()" pom.xml)
fi

echo "Current pom.xml version: $CURRENT_VERSION"
echo ""

# Prompt for release version (or compute it automatically if requested)
RELEASE_VERSION_DEFAULT=$(echo "$CURRENT_VERSION" | perl -pe 's/-SNAPSHOT//')
if [ -z "$RELEASE_VERSION" ] ; then
	read -p "Version to release [${RELEASE_VERSION_DEFAULT}] " RELEASE_VERSION
		
	if [ -z "$RELEASE_VERSION" ] ; then
		RELEASE_VERSION=$RELEASE_VERSION_DEFAULT
	fi
elif [ "$RELEASE_VERSION" = "auto" ] ; then
	RELEASE_VERSION=$RELEASE_VERSION_DEFAULT
fi

if [ "$RELEASE_VERSION" = "$CURRENT_VERSION" ] ; then
	die_with "Release version requested is exactly the same as the current pom.xml version (${CURRENT_VERSION})! Is the version in pom.xml definitely a -SNAPSHOT version?"
fi


# Prompt for next version (or compute it automatically if requested)
NEXT_VERSION_DEFAULT=$(echo "$RELEASE_VERSION" | perl -pe 's{^(([0-9]+\.)+)?([0-9]+)$}{$1 . ($3 + 1)}e')
if [ -z "$NEXT_VERSION" ] ; then
	read -p "Next snapshot version [${NEXT_VERSION_DEFAULT}] " NEXT_VERSION
	
	if [ -z "$NEXT_VERSION" ] ; then
		NEXT_VERSION=$NEXT_VERSION_DEFAULT
	fi
elif [ "$NEXT_VERSION" = "auto" ] ; then
	NEXT_VERSION=$NEXT_VERSION_DEFAULT
fi

# Add -SNAPSHOT to the end (and make sure we don't accidentally have it twice)
NEXT_VERSION="$(echo "$NEXT_VERSION" | perl -pe 's/-SNAPSHOT//gi')-SNAPSHOT"

if [ "$NEXT_VERSION" = "${RELEASE_VERSION}-SNAPSHOT" ] ; then
	die_with "Release version and next version are the same version!"
fi


echo ""
echo "Using $RELEASE_VERSION for release"
echo "Using $NEXT_VERSION for next development version"

#############################
# START THE RELEASE PROCESS #
#############################

VCS_RELEASE_TAG="v${RELEASE_VERSION}"

# if a release tag of this version already exists then abort immediately
if [ $(git tag -l "${VCS_RELEASE_TAG}" | wc -l) != "0" ] ; then
	die_with "A tag already exists ${VCS_RELEASE_TAG} for the release version ${RELEASE_VERSION}"
fi

# Update the pom.xml versions
$MVN versions:set -DgenerateBackupPoms=false "-DnewVersion=$RELEASE_VERSION" || die_with "Failed to set release version on pom.xml files"

# Commit the updated pom.xml files
git commit -a -m "Release version ${RELEASE_VERSION}" || die_with "Failed to commit updated pom.xml versions for release!"

echo ""
echo " Starting build and deploy"
echo ""


# build and deploy the release
<<<<<<< HEAD
$MVN -DperformRelease=true -Pstdlib-release clean deploy -pl "!service-manager/host-agent, !service-manager/service-manager, !user-manager/service, !service-manager/configuration" || rollback_and_die_with "Build/Deploy failure. Release failed."
=======
$MVN -DperformRelease=true -Pstdlib-release clean deploy -pl "!user-manager/service" || rollback_and_die_with "Build/Deploy failure. Release failed."
>>>>>>> 679383f2

# tag the release (N.B. should this be before perform the release?)
git tag "v${RELEASE_VERSION}" || die_with "Failed to create tag ${RELEASE_VERSION}! Release has been deployed, however"

# Clean up anything Maven has left in the working tree (occasionally seeing folders with \020 in their name being created)
git reset --hard
git clean -fd

######################################
# START THE NEXT DEVELOPMENT PROCESS #
######################################

$MVN versions:set -DgenerateBackupPoms=false "-DnewVersion=${NEXT_VERSION}" || die_with "Failed to set next dev version on pom.xml files, please do this manually"

git commit -a -m "Start next development version ${NEXT_VERSION}" || die_with "Failed to commit updated pom.xml versions for next dev version! Please do this manually"

git push || die_with "Failed to push commits. Please do this manually"
git push --tags || die_with "Failed to push tags. Please do this manually"<|MERGE_RESOLUTION|>--- conflicted
+++ resolved
@@ -201,11 +201,7 @@
 
 
 # build and deploy the release
-<<<<<<< HEAD
-$MVN -DperformRelease=true -Pstdlib-release clean deploy -pl "!service-manager/host-agent, !service-manager/service-manager, !user-manager/service, !service-manager/configuration" || rollback_and_die_with "Build/Deploy failure. Release failed."
-=======
 $MVN -DperformRelease=true -Pstdlib-release clean deploy -pl "!user-manager/service" || rollback_and_die_with "Build/Deploy failure. Release failed."
->>>>>>> 679383f2
 
 # tag the release (N.B. should this be before perform the release?)
 git tag "v${RELEASE_VERSION}" || die_with "Failed to create tag ${RELEASE_VERSION}! Release has been deployed, however"
